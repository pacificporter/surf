<<<<<<< HEAD
#### v0.4.5 - 2014/08/xx
=======
#### v0.4.5 - 2014/08/27
* Created type Downloadable.
* Renamed Browser.Write() to Browser.Download().
* Created type Image.
* Added Browser.Images() method.
* Removed generated docs. API docs are viewable from godoc.org.
>>>>>>> 51164e36


#### v0.4.4 - 2014/08/25
* Renamed Browser.FollowLink() to Click().
* Renamed Browser.Get() to Open().
* Renamed Browser.GetForm() to OpenForm().
* Renamed Browser.GetBookmark() to OpenBookmark().
* Moved attributes to their own package.
* Renamed Query() methods to Dom().
* Renamed jars package to jar.
* Added the Browser.Write() method.<|MERGE_RESOLUTION|>--- conflicted
+++ resolved
@@ -1,13 +1,9 @@
-<<<<<<< HEAD
-#### v0.4.5 - 2014/08/xx
-=======
 #### v0.4.5 - 2014/08/27
 * Created type Downloadable.
 * Renamed Browser.Write() to Browser.Download().
 * Created type Image.
 * Added Browser.Images() method.
 * Removed generated docs. API docs are viewable from godoc.org.
->>>>>>> 51164e36
 
 
 #### v0.4.4 - 2014/08/25
